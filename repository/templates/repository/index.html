--- conflicted
+++ resolved
@@ -3,18 +3,13 @@
 
 {% block content %}
 <div class="container-fluid p-3">
-    <div class="d-grid gap-3 pt-3 opacity-100" style="grid-template-columns: 2.25fr .75fr;">
+    <div class="bg-danger text-white text-center p-2">
+      <p class="fs-2">Alpha version</p>
+      <p class="fs-6">This is a test version of the database. Please do not upload data for long term storage
+        - this version will be deleted after the alpha.</p>
+    </div>
+    <div class="d-grid gap-3 pt-3 opacity-100" style="grid-template-columns: 2.25fr 380px;">
       <div>
-<<<<<<< HEAD
-      <div class="bg-body-tertiary border rounded-3 p-3">
-        <div class="container">
-            <h2 class="text-center">Upload Satellite Observations</h2>
-            <p>Insert explanatory text here about how to upload observations,
-                 information about the basic data format, and a link to the full data
-                 format page and possibly a sample file with the correct headers.
-                 Also include what happens if the data upload fails,
-                 and what kind of error messages to expect.</p>
-=======
         <div class="container p-3">
         The Satellite Constellation Observation Repository (SCORE) is a project developed and maintained
         by the International Astronomical Union Centre for the Protection of the Dark and Quiet Sky
@@ -40,46 +35,46 @@
               and do not have to be submitted again. SCORE will automatically recognize duplicate observations
               and return the corresponding IDs of the original observation(s).
             </p>
->>>>>>> 2ec56d28
 
             <form method="post" enctype="multipart/form-data">
                 {% csrf_token %}
                 <div class="row">
-                  <input type="file" class="form-control " name="uploaded_file" accept=".csv" required="required">
+                  {% if task_id %}
+                  <input type="file" id="upload_ctrl" class="form-control " name="uploaded_file" accept=".csv" required="required" disabled="true">
+                  {% else %}
+                  <input type="file" id="upload_ctrl" class="form-control " name="uploaded_file" accept=".csv" required="required">
+                  {% endif %}
                 </div>
                 <div class="row d-inline-flex flex-row pt-3 align-items-center ">
                   <div class="col">
-                    <input type="submit" class="btn btn-primary fs-6" value="Upload File"
+                    {% if task_id %}
+                    <input type="submit" class="btn btn-primary" value="Upload"
+                            name="submit_obs" id="upload_btn" disabled="true">
+                    {% else %}
+                    <input type="submit" class="btn btn-primary" value="Upload"
                             onclick="this.form.submit(); this.disabled=true;
-                            document.getElementById('loading_spinner').hidden = false;
-                            return true;" name="submit_obs">
+                            return true;" name="submit_obs" id="upload_btn">
+                    {% endif %}
+
                   </div>
-                  <div class="spinner-border" id="loading_spinner" role="status" hidden>
-                    <span class="visually-hidden" >Loading...</span>
-                  </div>
-                  <div class="col">
-                    {% if obs_id %}
-                      <span class="text-success text-nowrap">Upload successful</span>
-                    {% endif %}
-                  </div>
+
                 </div>
+
             </form>
+            <div class="text-center">
+              <div id="progress-bar-message">
+              </div>
+            </div>
+            <div class='progress-wrapper'>
+              <div id='progress-bar' class='progress-bar progress-bar-striped' role='progressbar'>&nbsp;</div>
+            </div>
+            <div id="celery-result"></div>
 
           {% if error %}
             <p class="text-danger">Error: {{ error }}</a></p>
           {% endif %}
 
-          {% if obs_id %}
-          <div class="container-md border rounded-3 mt-3 pt-2 ">
 
-<<<<<<< HEAD
-            <p>Observation ID(s):<br />
-              {% for id in obs_id %}
-                {{ id }} <br/>
-              {% endfor %}
-            </p>
-            <p>Email sent to: test@email.com</p>
-=======
           <div class="container-md bg-success border border-success rounded-3 mt-3 pt-2 "
             style="--bs-bg-opacity: .2;"
             id="success_message" hidden>
@@ -97,55 +92,56 @@
                 Download file
               </button>
             </form>
->>>>>>> 2ec56d28
           </div>
-          {% endif %}
+
 
         </div>
       </div>
       </div>
       <div class="container">
-        <div class="bg-body-tertiary border rounded-3 p-3 mb-3" style="min-height: 250px;">
-          <div class="text-center">
-            <p class="fw-bold fs-5">Recent observations:</p>
+        <div class="shadow rounded-2 mb-3" style="min-height:50px;">
+          <h5 class="card-title text-center bg-accent1 p-3 rounded-top-2 ">Recent observations</h5>
+          <div class="card-body bg-light rounded-bottom-2 p-3">
+            {% if latest_obs_list %}
+              {% for obs, obs_json in latest_obs_list %}
+
+              <a href="#obsModal" id="showObsModal" class="btn btn-custom" data-content="{{obs_json|escapejs|safe}}" data-bs-toggle="modal"  role="button">
+                {{ obs.date_added|date:"M. d, Y h:i A" }} - {{ obs.satellite_id.sat_name}}</a>
+              {% endfor %}
+
+            {% else %}
+              <p>No observations are available.</p>
+            {% endif %}
           </div>
-          {% if latest_obs_list %}
-            <ul>
-            {% for obs in latest_obs_list %}
-                <li>{{ obs.date_added }} - {{ obs.satellite_id.sat_name}}</li>
-            {% endfor %}
-            </ul>
-          {% else %}
-            <p>No observations are available.</p>
-          {% endif %}
+          {% include "repository/modal.html" %}
         </div>
 
-        <div class="bg-body-tertiary border rounded-3 p-3" style="min-height: 250px;">
-          <div class="text-center">
-            <p class="fw-bold fs-5">Stats:</p>
+        <div class="shadow bg-body rounded-2 mb-3" style="min-height: 50px;">
+          <h5 class="card-title text-center bg-accent1 rounded-top-3 p-3">Statistics</h5>
+          <div class="card-body bg-light p-3 rounded-bottom-2 text-center">
+
+            {% if not observation_count and not satellite_count %}
+              <p>No stats are available.</p>
+            {% endif %}
+
+            {% if observation_count %}
+            <span class="fs-4">{{ observation_count }}</span> observations
+            <br/>
+            {% endif %}
+
+            {% if satellite_count %}
+            <span class="fs-4">{{ satellite_count }}</span> satellites
+            <br/>
+            {% endif %}
+
+            {% if observer_count %}
+            <span class="fs-4">{{ observer_count }}</span> observers
+            <br/>
+            {% endif %}
           </div>
-
-          {% if observation_count %}
-          <p>Observations: {{ observation_count }}</p>
-          {% endif %}
-          {% if satellite_count %}
-          <p>Satellites: {{ satellite_count }}</p>
-          {% endif %}
-          {% if observer_count %}
-          <p>Observers: {{ observer_count }}</p>
-          {% endif %}
-          {% if avg_mag %}
-          <p>Average magnitude: {{ avg_mag }}</p>
-          {% endif %}
-
-
-          {% if not observation_count and not satellite_count %}
-            <p>No stats are available.</p>
-          {% endif %}
-
         </div>
       </div>
     </div>
   </div>
-
+</div>
 {% endblock %}