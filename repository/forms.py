--- conflicted
+++ resolved
@@ -1,5 +1,9 @@
+import re
+
 from django import forms
 from django.forms import Form
+
+from repository.models import Observation
 
 
 class UploadObservationFileForm(forms.Form):
@@ -7,8 +11,6 @@
     file = forms.FileField()
 
 
-<<<<<<< HEAD
-=======
 def validate_orcid(value: str) -> None:
     """
     Validates the provided ORCID.
@@ -72,15 +74,12 @@
             raise forms.ValidationError("Invalid RA/Dec. uncertainty matrix.") from err
 
 
->>>>>>> 2ec56d28
 class SearchForm(Form):
     sat_name = forms.CharField(
         max_length=200,
         required=False,
         label="Satellite Name",
-        widget=forms.TextInput(
-            attrs={"placeholder": "Enter Satellite Name", "class": "form-control"}
-        ),
+        widget=forms.TextInput(attrs={"class": "form-control"}),
     )
     sat_number = forms.IntegerField(
         required=False,
@@ -89,13 +88,13 @@
             attrs={"min": 0, "max": 99999, "class": "form-control no-arrows"}
         ),
     )
-    obs_mode = forms.CharField(
-        max_length=200,
+
+    OBS_MODE_CHOICES_FORM = [("", "Any")] + Observation.OBS_MODE_CHOICES
+    obs_mode = forms.ChoiceField(
+        choices=OBS_MODE_CHOICES_FORM,
         required=False,
         label="Observation Mode",
-        widget=forms.TextInput(
-            attrs={"placeholder": "Enter Observation Mode", "class": "form-control"}
-        ),
+        widget=forms.Select(attrs={"class": "form-select"}),
     )
     start_date_range = forms.DateField(
         required=False,
@@ -107,10 +106,6 @@
         label="End Date",
         widget=forms.DateInput(attrs={"type": "date", "class": "form-control"}),
     )
-<<<<<<< HEAD
-    constellation = forms.CharField(
-        max_length=200,
-=======
     observation_id = forms.IntegerField(
         required=False,
         label="Observation ID",
@@ -159,20 +154,47 @@
         widget=forms.NumberInput(attrs={"class": "form-control", "step": "any"}),
     )
     not_detected = forms.BooleanField(
->>>>>>> 2ec56d28
-        required=False,
-        label="Constellation",
-        widget=forms.TextInput(
-            attrs={"placeholder": "Constellation Name", "class": "form-control"}
-        ),
-    )
-<<<<<<< HEAD
-    observation_id = forms.IntegerField(
-        required=False,
-        label="Observation ID",
-        widget=forms.TextInput(attrs={"type": "number", "class": "form-control"}),
-    )
-=======
+        required=False,
+        label="Not Detected",
+        widget=forms.CheckboxInput(attrs={"class": "form-check-input"}),
+    )
+    apparent_mag = forms.FloatField(
+        required=False,
+        label="Apparent Magnitude",
+        widget=forms.NumberInput(attrs={"class": "form-control", "step": "any"}),
+    )
+    apparent_mag_uncert = forms.FloatField(
+        required=False,
+        label="Apparent Magnitude Uncertainty",
+        widget=forms.NumberInput(attrs={"class": "form-control", "step": "any"}),
+    )
+    instrument = forms.CharField(
+        max_length=200,
+        required=True,
+        label="Instrument",
+        widget=forms.TextInput(attrs={"class": "form-control"}),
+    )
+    observer_latitude_deg = forms.FloatField(
+        required=True,
+        label="Observer Latitude (deg)",
+        widget=forms.NumberInput(
+            attrs={"class": "form-control", "step": "any", "min": -90, "max": 90}
+        ),
+    )
+    observer_longitude_deg = forms.FloatField(
+        required=True,
+        label="Observer Longitude (deg)",
+        widget=forms.NumberInput(
+            attrs={"class": "form-control", "step": "any", "min": -180, "max": 180}
+        ),
+    )
+    observer_altitude_m = forms.FloatField(
+        required=True,
+        label="Observer Altitude (m)",
+        widget=forms.NumberInput(
+            attrs={"class": "form-control", "step": "any", "min": 0}
+        ),
+    )
     filter = forms.CharField(
         max_length=200,
         required=True,
@@ -261,5 +283,4 @@
             errors["observer_email"] = "Observer email is not correctly formatted."
         # fmt: on
         if errors:
-            raise forms.ValidationError(errors)
->>>>>>> 2ec56d28
+            raise forms.ValidationError(errors)