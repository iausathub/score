import re

from django.contrib.postgres.fields import ArrayField
from django.core.exceptions import ValidationError
from django.core.validators import MaxValueValidator, MinValueValidator, URLValidator
from django.db import models
from django.utils import timezone


class Satellite(models.Model):

    sat_name = models.CharField(max_length=200)
    sat_number = models.IntegerField(default=0)
    date_added = models.DateTimeField("date added", default=timezone.now)

    def __str__(self):
        return self.sat_name

    class Meta:
        db_table = "satellite"

    def clean(self):
        if not self.sat_name:
            raise ValidationError("Satellite name is required.")
        if not self.sat_number:
            raise ValidationError("Satellite number is required.")
        if len(str(self.sat_number)) > 5:
            raise ValidationError("NORAD ID must be 5 digits or less.")

    def save(self, *args, **kwargs):
        self.full_clean()
        super().save(*args, **kwargs)


class Location(models.Model):
    obs_lat_deg = models.FloatField(
        validators=[MinValueValidator(-90), MaxValueValidator(90)]
    )
    obs_long_deg = models.FloatField(
        validators=[MinValueValidator(-180), MaxValueValidator(180)]
    )
    obs_alt_m = models.FloatField(default=0)
    date_added = models.DateTimeField("date added", default=timezone.now)

    def __str__(self):
        return (
            str(self.obs_lat_deg)
            + ", "
            + str(self.obs_long_deg)
            + ", "
            + str(self.obs_alt_m)
        )

    class Meta:
        db_table = "location"

    def clean(self):
        if not self.obs_lat_deg:
            raise ValidationError("Latitude is required.")
        if not self.obs_long_deg:
            raise ValidationError("Longitude is required.")
        if not self.obs_alt_m:
            raise ValidationError("Altitude is required.")
        if self.obs_alt_m < 0:
            raise ValidationError("Altitude must be greater than 0 meters.")

    def save(self, *args, **kwargs):
        self.full_clean()
        super().save(*args, **kwargs)


class Observation(models.Model):
    OBS_MODE_CHOICES = [
        ("VISUAL", "Visual"),
        ("BINOCULARS", "Binoculars"),
        ("CCD", "CCD"),
        ("CMOS", "CMOS"),
        ("OTHER", "Other"),
    ]

    obs_time_utc = models.DateTimeField("observation time")
    obs_time_uncert_sec = models.FloatField(default=0)
    apparent_mag = models.FloatField(null=True, blank=True)
    apparent_mag_uncert = models.FloatField(null=True, blank=True)
    instrument = models.CharField(max_length=200)
    obs_mode = models.CharField(max_length=200, choices=OBS_MODE_CHOICES)
    obs_filter = models.CharField(max_length=200)
    obs_email = models.TextField()
    obs_orc_id = ArrayField(models.CharField(max_length=19), default=list)
    sat_ra_deg = models.FloatField(default=0, null=True, blank=True)
    sat_dec_deg = models.FloatField(default=0, null=True, blank=True)
    sat_ra_dec_uncert_deg = ArrayField(
        models.FloatField(default=0, null=True, blank=True), null=True, blank=True
    )
    range_to_sat_km = models.FloatField(default=0, null=True, blank=True)
    range_to_sat_uncert_km = models.FloatField(default=0, null=True, blank=True)
    range_rate_sat_km_s = models.FloatField(default=0, null=True, blank=True)
    range_rate_sat_uncert_km_s = models.FloatField(default=0, null=True, blank=True)
    comments = models.TextField(null=True, blank=True)
    data_archive_link = models.TextField(null=True, blank=True)
    flag = models.CharField(max_length=100, null=True, blank=True)
<<<<<<< HEAD
    phase_angle = models.FloatField(null=True, blank=True)
    range_to_sat_km_satchecker = models.FloatField(null=True, blank=True)
    range_rate_sat_km_s_satchecker = models.FloatField(null=True, blank=True)
    sat_ra_deg_satchecker = models.FloatField(null=True, blank=True)
    sat_dec_deg_satchecker = models.FloatField(null=True, blank=True)
    ddec_deg_s_satchecker = models.FloatField(null=True, blank=True)
    dra_cosdec_deg_s_satchecker = models.FloatField(null=True, blank=True)
    alt_deg_satchecker = models.FloatField(null=True, blank=True)
    az_deg_satchecker = models.FloatField(null=True, blank=True)
    illuminated = models.BooleanField(null=True, blank=True)
    limiting_magnitude = models.FloatField(null=True, blank=True)
    satellite_id = models.ForeignKey(Satellite, on_delete=models.CASCADE)
    location_id = models.ForeignKey(Location, on_delete=models.CASCADE)
=======
    satellite_id = models.ForeignKey(
        Satellite, on_delete=models.CASCADE, related_name="observations"
    )
    location_id = models.ForeignKey(
        Location, on_delete=models.CASCADE, related_name="observations"
    )
>>>>>>> 8d6cd032
    date_added = models.DateTimeField("date added", default=timezone.now)

    def __str__(self):
        return (
            str(self.id)
            + ", "
            + self.satellite_id.sat_name
            + ", "
            + str(self.obs_time_utc)
            + ", "
            + self.obs_email
        )

    class Meta:
        db_table = "observation"

    def clean(self):
        if not self.obs_time_utc:
            raise ValidationError("Observation time is required.")
        if self.obs_time_uncert_sec is None:
            raise ValidationError("Observation time uncertainty is required.")
        if self.obs_time_uncert_sec < 0:
            raise ValidationError("Observation time uncertainty must be positive.")
        if self.apparent_mag is not None and self.apparent_mag_uncert is None:
            raise ValidationError(
                "Apparent magnitude uncertainty is required if apparent magnitude is provided."  # noqa: E501
            )
        if self.apparent_mag is None and self.apparent_mag_uncert is not None:
            raise ValidationError(
                "Apparent magnitude must be provided if \
                                  uncertainty is provided."
            )
        if self.apparent_mag_uncert is not None and self.apparent_mag_uncert < 0:
            raise ValidationError("Apparent magnitude uncertainty must be positive.")
        if not self.obs_mode:
            raise ValidationError("Observation mode is required.")
        if self.obs_mode not in ["VISUAL", "BINOCULARS", "CCD", "CMOS", "OTHER"]:
            raise ValidationError(
                "Observation mode must be one of the following: VISUAL,\
                                  BINOCULARS, CCD, CMOS, OTHER"
            )
        if not self.obs_filter:
            raise ValidationError("Observation filter is required.")
        if not self.obs_email:
            raise ValidationError("Observer email is required.")
        if not re.match(
            r"^[a-zA-Z0-9_.+-]+@[a-zA-Z0-9-]+\.[a-zA-Z0-9-.]+$", self.obs_email
        ):
            raise ValidationError("Observer email is not correctly formatted.")
        if not self.instrument:
            raise ValidationError("Instrument is required.")
        if not self.obs_orc_id:
            raise ValidationError("Observer ORCID is required.")

        for id in self.obs_orc_id:
            if not re.match(r"^\d{4}-\d{4}-\d{4}-\d{4}$", id):
                raise ValidationError("Observer ORCID not correctly formatted.")

        if self.sat_ra_deg and (self.sat_ra_deg < 0 or self.sat_ra_deg > 360):
            raise ValidationError("Right ascension must be between 0 and 360 degrees.")
        if self.sat_dec_deg and (self.sat_dec_deg < -90 or self.sat_dec_deg > 90):
            raise ValidationError("Declination must be between -90 and 90 degrees.")
        if self.sat_ra_dec_uncert_deg and (len(self.sat_ra_dec_uncert_deg) != 6):
            raise ValidationError(
                "RA/Dec uncertainty must be an array of \
                                  6 values (2x3 matrix)."
            )
        if self.range_to_sat_km and (self.range_to_sat_km < 0):
            raise ValidationError("Range to satellite must be positive.")
        if self.range_to_sat_uncert_km and (self.range_to_sat_uncert_km < 0):
            raise ValidationError("Range to satellite uncertainty must be positive.")
        if self.range_rate_sat_km_s and (self.range_rate_sat_km_s < 0):
            raise ValidationError("Range rate must be positive.")
        if self.range_rate_sat_uncert_km_s and (self.range_rate_sat_uncert_km_s < 0):
            raise ValidationError("Range rate uncertainty must be positive.")
        validate = URLValidator()

        if self.data_archive_link and not validate(self.data_archive_link):
            raise ValidationError("Data archive link is not correctly formatted.")

    def save(self, *args, **kwargs):
        self.full_clean()
        super().save(*args, **kwargs)<|MERGE_RESOLUTION|>--- conflicted
+++ resolved
@@ -99,7 +99,6 @@
     comments = models.TextField(null=True, blank=True)
     data_archive_link = models.TextField(null=True, blank=True)
     flag = models.CharField(max_length=100, null=True, blank=True)
-<<<<<<< HEAD
     phase_angle = models.FloatField(null=True, blank=True)
     range_to_sat_km_satchecker = models.FloatField(null=True, blank=True)
     range_rate_sat_km_s_satchecker = models.FloatField(null=True, blank=True)
@@ -111,16 +110,12 @@
     az_deg_satchecker = models.FloatField(null=True, blank=True)
     illuminated = models.BooleanField(null=True, blank=True)
     limiting_magnitude = models.FloatField(null=True, blank=True)
-    satellite_id = models.ForeignKey(Satellite, on_delete=models.CASCADE)
-    location_id = models.ForeignKey(Location, on_delete=models.CASCADE)
-=======
     satellite_id = models.ForeignKey(
         Satellite, on_delete=models.CASCADE, related_name="observations"
     )
     location_id = models.ForeignKey(
         Location, on_delete=models.CASCADE, related_name="observations"
     )
->>>>>>> 8d6cd032
     date_added = models.DateTimeField("date added", default=timezone.now)
 
     def __str__(self):
