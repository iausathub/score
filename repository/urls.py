<<<<<<< HEAD
from django.urls import path
=======
from django.conf import settings
from django.urls import include, path
from django.views.generic.base import RedirectView
>>>>>>> 2ec56d28

from . import views

urlpatterns = [
<<<<<<< HEAD
    path("", views.index, name="index"),
    path("data-format.html", views.data_format, name="data-format"),
    path("view.html", views.view_data, name="view-data"),
=======
    path("", views.index, name="root"),
    path("index/", RedirectView.as_view(url="/"), name="index"),
    path("data-format", views.data_format, name="data-format"),
    path("view", views.view_data, name="view-data"),
>>>>>>> 2ec56d28
    path("download-all", views.download_all, name="download-all"),
    path("download-results", views.download_results, name="download-results"),
    path("search.html", views.search, name="search"),
]<|MERGE_RESOLUTION|>--- conflicted
+++ resolved
@@ -1,25 +1,20 @@
-<<<<<<< HEAD
-from django.urls import path
-=======
 from django.conf import settings
 from django.urls import include, path
 from django.views.generic.base import RedirectView
->>>>>>> 2ec56d28
 
 from . import views
 
 urlpatterns = [
-<<<<<<< HEAD
-    path("", views.index, name="index"),
-    path("data-format.html", views.data_format, name="data-format"),
-    path("view.html", views.view_data, name="view-data"),
-=======
     path("", views.index, name="root"),
     path("index/", RedirectView.as_view(url="/"), name="index"),
     path("data-format", views.data_format, name="data-format"),
     path("view", views.view_data, name="view-data"),
->>>>>>> 2ec56d28
     path("download-all", views.download_all, name="download-all"),
     path("download-results", views.download_results, name="download-results"),
-    path("search.html", views.search, name="search"),
+    path("search", views.search, name="search"),
+    path("upload", views.upload, name="upload-obs"),
+    path("download-ids", views.download_obs_ids, name="download-obs-ids"),
+    path(r"ht/" + settings.SECRET_HEALTH_CHECK_TOKEN, include("health_check.urls")),
+    path("about", views.about, name="about"),
+    path("download", views.download_data, name="download-data"),
 ]