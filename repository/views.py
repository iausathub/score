--- conflicted
+++ resolved
@@ -955,11 +955,7 @@
         "kuiper": {"name": "Kuiper"},
         "qianfan": {"name": "Qianfan"},
         "spacemobile": {"name": "AST SpaceMobile"},
-<<<<<<< HEAD
-        "planetlabs": {"name": "PlanetLabs"},
-=======
         "planetlabs": {"name": "Planet Labs"},
->>>>>>> eb63a96f
         "oneweb": {"name": "OneWeb"},
         # 'other': {'name': 'Other'},
     }
