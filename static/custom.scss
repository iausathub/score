--- conflicted
+++ resolved
@@ -2,39 +2,6 @@
 // Option A: Include all of Bootstrap
 
 // Include any default variable overrides here (though functions won't be available)
-
-
-<<<<<<< HEAD
-// Then add additional custom code here
-$primary: #0d1f4d;
-$success: #20671d;
-=======
-.page-item.active .page-link:hover{
-  background-color: map-get($theme-colors, "primary");
-  color: map-get($theme-colors, "light");
-  border-color: #7b7b7b;
-}
-
-.page-item .page-link{
-  background-color: #ffffff;
-  color: #000000;
-
-}
-
-.page-item .page-link:hover{
-  background-color: #ffffff;
-  color: map-get($theme-colors, "primary");
-  border-color: #7b7b7b;
-}
-
-.modal-header{
-  background-color: map-get($theme-colors, "secondary");
-  color: map-get($theme-colors, "light");
-}
-
-.btn.btn-custom {
-  padding: 0;
-}
 
 .clickable {
   cursor: pointer;
@@ -53,10 +20,9 @@
 
 .grecaptcha-badge { visibility: hidden; }
 
-$dropdown-link-active-bg: map-get($theme-colors, "primary");
-$modal-header-border-color: map-get($theme-colors, "primary");
-$modal-header-border-width: 2px;
->>>>>>> 2ec56d28
+// Then add additional custom code here
+$primary: #0d1f4d;
+$success: #20671d;
 
 $dark: #191d26;
 
